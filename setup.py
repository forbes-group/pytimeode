"""Dynamical evolution of complex systems.

This package provides an interface to a set of ODE solvers for solving
dynamical time-evolution problems. The original application was quantum
dynamics via Gross-Pitaevski equations (GPE) and superfluid density
functional theory (TDDFT), but the code is quite general and should be
able to be easily used for a variety of problems.

Currently the codes only use fixed time-step method (not adaptive).

**Source:**
  https://bitbucket.org/mforbes/pytimeode
**Issues:**
  https://bitbucket.org/mforbes/pytimeode/issues
"""
import sys

from setuptools import setup, find_packages
from setuptools.command.test import test as original_test

NAME = "pytimeode"

install_requires = [
    'mmfutils>=0.4.3',
    'persist>=0.9b2',
    'zope.interface>=3.8.0'
]

test_requires = [
    'nose>=1.3.6',
    'coverage',
    'flake8',
    'pep8==1.5.7',     # Needed by flake8: dependency resolution issue if not pinned
]

# Remove NAME from sys.modules so that it gets covered in tests. See
# http://stackoverflow.com/questions/11279096
for mod in sys.modules.keys():
    if mod.startswith(NAME):
        del sys.modules[mod]
del mod


class test(original_test):
    description = "Run all tests and checks (customized for this project)"

    def finalize_options(self):
        # Don't actually run any "test" tests (we will use nosetest)
        self.test_suit = None

    def run(self):
        # Call this to do complicated distribute stuff.
        original_test.run(self)

        for cmd in ['nosetests', 'flake8', 'check']:
            try:
                self.run_command(cmd)
            except SystemExit, e:
                if e.code:
                    raise

setup(name=NAME,
<<<<<<< HEAD
      version='0.4',
=======
      version='0.5',
>>>>>>> 4498a80b
      packages=find_packages(exclude=['tests']),
      cmdclass=dict(test=test),

      install_requires=install_requires,
      tests_require=test_requires,
      extras_require={},
      setup_requires=[],

      dependency_links=[
          'hg+https://bitbucket.org/mforbes/mmfutils@0.2#egg=mmfutils-0.2',
      ],

      # Metadata
      author='Michael McNeil Forbes',
      author_email='michael.forbes+bitbucket@gmail.com',
      url='https://bitbucket.org/mforbes/pytimeode',
      description="Dynamical evolution of complex systems.",
      long_description=__doc__,
      license='BSD',

      classifiers=[
          # How mature is this project? Common values are
          #   3 - Alpha
          #   4 - Beta
          #   5 - Production/Stable
          'Development Status :: 3 - Alpha',

          # Indicate who your project is intended for
          'Intended Audience :: Developers',
          'Topic :: Software Development :: Libraries :: Python Modules',
          'Topic :: Utilities',

          # Pick your license as you wish (should match "license" above)
          'License :: OSI Approved :: BSD License',

          # Specify the Python versions you support here. In particular, ensure
          # that you indicate whether you support Python 2, Python 3 or both.
          'Programming Language :: Python :: 2',
          'Programming Language :: Python :: 2.6',
          'Programming Language :: Python :: 2.7',
      ],
      )<|MERGE_RESOLUTION|>--- conflicted
+++ resolved
@@ -60,11 +60,7 @@
                     raise
 
 setup(name=NAME,
-<<<<<<< HEAD
-      version='0.4',
-=======
       version='0.5',
->>>>>>> 4498a80b
       packages=find_packages(exclude=['tests']),
       cmdclass=dict(test=test),
 
